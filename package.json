--- conflicted
+++ resolved
@@ -78,12 +78,8 @@
     "test": "pnpm lint && pnpm vitest run --coverage"
   },
   "devDependencies": {
-<<<<<<< HEAD
-    "@types/node": "^20.14.2",
-=======
     "@clack/core": "^0.3.4",
     "@types/node": "^20.14.9",
->>>>>>> 713ec345
     "@vitest/coverage-v8": "^1.6.0",
     "changelogen": "^0.5.5",
     "defu": "^6.1.4",
@@ -104,12 +100,8 @@
   "engines": {
     "node": "^14.18.0 || >=16.10.0"
   },
-<<<<<<< HEAD
-  "packageManager": "pnpm@9.3.0",
   "dependencies": {
     "@clack/core": "^0.3.4"
-  }
-=======
+  },
   "packageManager": "pnpm@9.4.0"
->>>>>>> 713ec345
 }