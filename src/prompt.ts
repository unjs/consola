--- conflicted
+++ resolved
@@ -40,23 +40,14 @@
 type inferPromptReturnType<T extends PromptOptions> = T extends TextOptions
   ? string
   : T extends ConfirmOptions
-<<<<<<< HEAD
-  ? boolean
-  : T extends SelectOptions
-  ? T["options"][number] extends SelectOption
-    ? T["options"][number]["value"]
-    : T["options"][number]
-  : T extends MultiSelectOptions
-  ? T["options"]
-  : unknown;
-=======
     ? boolean
     : T extends SelectOptions
-      ? T["options"][number]
+      ? T["options"][number] extends SelectOption
+        ? T["options"][number]["value"]
+        : T["options"][number]
       : T extends MultiSelectOptions
         ? T["options"]
         : unknown;
->>>>>>> 899173f3
 
 export async function prompt<
   _ = any,
