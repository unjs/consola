--- conflicted
+++ resolved
@@ -35,7 +35,7 @@
 export default class FancyReporter extends BasicReporter {
   constructor (options) {
     super(Object.assign({
-<<<<<<< HEAD
+      showType: true,
       formats: {
         /* eslint-disable no-multi-spaces */
         default: '' +
@@ -69,10 +69,7 @@
     }, options))
 
     this._colorCache = {}
-=======
       showType: true
-    }, options))
->>>>>>> e7b5ebd6
   }
 
   formatStack (stack) {
@@ -89,25 +86,12 @@
       this.clear()
     }
 
-<<<<<<< HEAD
-    const format = this.options.formats[logObj.badge ? 'badge' : 'default']
+  const format = this.options.formats[logObj.badge ? 'badge' : 'default']
 
-    const colors = ['grey', logObj.color, logObj.additionalColor]
-    colors.forEach((color) => {
-      if (color && color.length && !this._colorCache[color]) {
-        this._colorCache[color] = chalkColor(color)('|').split('|')
-=======
-    // Print type
-    const type = align(this.options.alignment, fields.type.toUpperCase(), 7)
-    if (logObj.badge) {
-      write('\n' + chalkBgColor(logObj.color).black(` ${type} `) + ' ')
-    } else if (fields.type !== 'log') {
-      const icon = logObj.icon || ICONS[fields.type] || ICONS.default
-      if (this.options.showType) {
-        write(chalkColor(logObj.color)(`${icon} ${type} `))
-      } else {
-        write(chalkColor(logObj.color)(`${icon} `))
->>>>>>> e7b5ebd6
+  const colors = ['grey', logObj.color, logObj.additionalColor]
+  colors.forEach((color) => {
+    if (color && color.length && !this._colorCache[color]) {
+      this._colorCache[color] = chalkColor(color)('|').split('|')
       }
     })
 
